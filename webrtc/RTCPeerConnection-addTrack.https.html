--- conflicted
+++ resolved
@@ -41,18 +41,8 @@
     const pc = new RTCPeerConnection();
     t.add_cleanup(() => pc.close());
 
-<<<<<<< HEAD
-    return getNoiseStream({ audio: true })
-    .then(mediaStream => {
-      const tracks = mediaStream.getTracks();
-      assert_greater_than(tracks.length, 0,
-        'Expect getUserMedia to return at least one audio track');
-
-      const track = tracks[0];
-=======
-    const stream = await navigator.mediaDevices.getUserMedia({ audio: true });
-    const [track] = stream.getTracks();
->>>>>>> dc7c5d6b
+    const stream = await getNoiseStream({ audio: true });
+    const [track] = stream.getTracks();
 
     pc.close();
     assert_throws('InvalidStateError', () => pc.addTrack(track, stream))
@@ -73,16 +63,8 @@
     const pc = new RTCPeerConnection();
     t.add_cleanup(() => pc.close());
 
-<<<<<<< HEAD
-    return getNoiseStream({ audio: true })
-    .then(mediaStream => {
-      const tracks = mediaStream.getTracks();
-      assert_greater_than(tracks.length, 0,
-        'Expect getUserMedia to return at least one audio track');
-=======
-    const stream = await navigator.mediaDevices.getUserMedia({ audio: true });
-    const [track] = stream.getTracks();
->>>>>>> dc7c5d6b
+    const stream = await getNoiseStream({ audio: true });
+    const [track] = stream.getTracks();
 
     const sender = pc.addTrack(track);
 
@@ -112,16 +94,8 @@
     const pc = new RTCPeerConnection();
     t.add_cleanup(() => pc.close());
 
-<<<<<<< HEAD
-    return getNoiseStream({ audio: true })
-    .then(mediaStream => {
-      const tracks = mediaStream.getTracks();
-      assert_greater_than(tracks.length, 0,
-        'Expect getUserMedia to return at least one audio track');
-=======
-    const stream = await navigator.mediaDevices.getUserMedia({ audio: true });
-    const [track] = stream.getTracks();
->>>>>>> dc7c5d6b
+    const stream = await getNoiseStream({ audio: true });
+    const [track] = stream.getTracks();
 
     const sender = pc.addTrack(track, stream);
 
@@ -136,16 +110,8 @@
     const pc = new RTCPeerConnection();
     t.add_cleanup(() => pc.close());
 
-<<<<<<< HEAD
-    return getNoiseStream({ audio: true })
-    .then(mediaStream => {
-      const tracks = mediaStream.getTracks();
-      assert_greater_than(tracks.length, 0,
-        'Expect getUserMedia to return at least one audio track');
-=======
-    const stream = await navigator.mediaDevices.getUserMedia({ audio: true });
-    const [track] = stream.getTracks();
->>>>>>> dc7c5d6b
+    const stream = await getNoiseStream({ audio: true });
+    const [track] = stream.getTracks();
 
     const stream2 = new MediaStream([track]);
     const sender = pc.addTrack(track, stream, stream2);
@@ -167,16 +133,8 @@
     const pc = new RTCPeerConnection();
     t.add_cleanup(() => pc.close());
 
-<<<<<<< HEAD
-    return getNoiseStream({ audio: true })
-    .then(mediaStream => {
-      const tracks = mediaStream.getTracks();
-      assert_greater_than(tracks.length, 0,
-        'Expect getUserMedia to return at least one audio track');
-=======
-    const stream = await navigator.mediaDevices.getUserMedia({ audio: true });
-    const [track] = stream.getTracks();
->>>>>>> dc7c5d6b
+    const stream = await getNoiseStream({ audio: true });
+    const [track] = stream.getTracks();
 
     pc.addTrack(track, stream);
     assert_throws('InvalidAccessError', () => pc.addTrack(track, stream));
